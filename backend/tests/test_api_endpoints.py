import json
from unittest.mock import Mock, patch

import pytest
from fastapi.testclient import TestClient


@pytest.mark.api
class TestAPIEndpoints:
    """Test suite for FastAPI endpoints"""

    def test_root_endpoint(self, client):
        """Test the root endpoint returns correct message"""
        response = client.get("/")
        assert response.status_code == 200
        assert response.json() == {"message": "Course Materials RAG System API"}

    def test_query_endpoint_with_session_id(self, client, sample_query_request):
        """Test /api/query endpoint with provided session_id"""
        response = client.post("/api/query", json=sample_query_request)

        assert response.status_code == 200
        data = response.json()

        # Verify response structure
        assert "answer" in data
        assert "sources" in data
        assert "source_links" in data
        assert "session_id" in data

        # Verify content
        assert data["answer"] == "This is a test response about course content."
        assert data["sources"] == [
            "Building Towards Computer Use with Anthropic - Lesson 1"
        ]
        assert data["source_links"] == ["https://example.com/lesson1"]
        assert data["session_id"] == "test-session-123"

    def test_query_endpoint_without_session_id(self, client):
        """Test /api/query endpoint without session_id (should create new session)"""
        request_data = {"query": "What is computer use in AI?"}
        response = client.post("/api/query", json=request_data)

        assert response.status_code == 200
        data = response.json()

        # Should create new session
        assert data["session_id"] == "test-session-123"
        assert data["answer"] == "This is a test response about course content."

    def test_query_endpoint_invalid_request(self, client):
        """Test /api/query endpoint with invalid request data"""
        # Missing required 'query' field
        response = client.post("/api/query", json={})
        assert response.status_code == 422  # Validation error

    def test_query_endpoint_empty_query(self, client):
        """Test /api/query endpoint with empty query"""
        request_data = {"query": ""}
        response = client.post("/api/query", json=request_data)

        # Should still process (empty query is valid from API perspective)
        assert response.status_code == 200

    def test_courses_endpoint(self, client):
        """Test /api/courses endpoint returns course statistics"""
        response = client.get("/api/courses")

        assert response.status_code == 200
        data = response.json()

        # Verify response structure
        assert "total_courses" in data
        assert "course_titles" in data

        # Verify content
        assert data["total_courses"] == 2
        assert data["course_titles"] == [
            "Building Towards Computer Use with Anthropic",
            "Advanced AI Techniques",
        ]

    def test_clear_session_endpoint(self, client, sample_clear_session_request):
        """Test /api/clear-session endpoint"""
        response = client.post("/api/clear-session", json=sample_clear_session_request)

        assert response.status_code == 200
        data = response.json()

        assert data["status"] == "success"
        assert data["message"] == "Session cleared successfully"

    def test_clear_session_endpoint_invalid_request(self, client):
        """Test /api/clear-session endpoint with invalid request"""
        # Missing required 'session_id' field
        response = client.post("/api/clear-session", json={})
        assert response.status_code == 422  # Validation error

    def test_nonexistent_endpoint(self, client):
        """Test accessing a non-existent endpoint"""
        response = client.get("/api/nonexistent")
        assert response.status_code == 404


@pytest.mark.api
class TestAPIErrorHandling:
    """Test suite for API error handling"""

    def test_query_endpoint_with_rag_system_error(self, error_client):
        """Test /api/query endpoint error handling when RAG system fails"""
        request_data = {"query": "test query"}
<<<<<<< HEAD
        response = client.post("/api/query", json=request_data)

        # With current mock setup, this should work normally
        assert response.status_code == 200

        # To test actual error handling, you would need to:
        # 1. Create a separate test app fixture with error-prone mocks
        # 2. Or use dependency injection to override the RAG system
        # 3. Or test error conditions in the actual app.py module tests
=======
        response = error_client.post("/api/query", json=request_data)
        
        assert response.status_code == 500
        data = response.json()
        assert "detail" in data
        assert "RAG system error" in data["detail"]
>>>>>>> c478a215

    def test_courses_endpoint_with_rag_system_error(self, error_client):
        """Test /api/courses endpoint when RAG system raises an exception"""
        response = error_client.get("/api/courses")
        assert response.status_code == 500
        data = response.json()
        assert "detail" in data
        assert "Course analytics error" in data["detail"]

    def test_clear_session_endpoint_with_error(self, error_client):
        """Test /api/clear-session endpoint error handling"""
        request_data = {"session_id": "test-session-123"}
        response = error_client.post("/api/clear-session", json=request_data)
        
        assert response.status_code == 500
        data = response.json()
        assert "detail" in data
        assert "Session clear error" in data["detail"]


@pytest.mark.api
class TestAPIRequestValidation:
    """Test suite for API request validation"""

    def test_query_endpoint_with_extra_fields(self, client):
        """Test /api/query endpoint ignores extra fields"""
        request_data = {
            "query": "What is computer use?",
            "session_id": "test-123",
            "extra_field": "should be ignored",
        }
        response = client.post("/api/query", json=request_data)
        assert response.status_code == 200

    def test_query_endpoint_with_wrong_types(self, client):
        """Test /api/query endpoint with wrong field types"""
        request_data = {"query": 123, "session_id": "test-123"}  # Should be string
        response = client.post("/api/query", json=request_data)
        assert response.status_code == 422

    def test_clear_session_with_wrong_types(self, client):
        """Test /api/clear-session endpoint with wrong field types"""
        request_data = {"session_id": 123}  # Should be string
        response = client.post("/api/clear-session", json=request_data)
        assert response.status_code == 422


@pytest.mark.api
class TestAPIHeaders:
    """Test suite for API headers and CORS"""

    def test_cors_headers(self, client):
        """Test that CORS headers are properly set"""
        response = client.get("/")

        # FastAPI TestClient doesn't simulate full CORS behavior
        # but we can verify the response is successful
        assert response.status_code == 200

    def test_options_request(self, client):
        """Test OPTIONS request for CORS preflight"""
        response = client.options("/api/query")
        # TestClient may not handle OPTIONS the same as a real browser
        # This test serves as a placeholder for CORS testing
        assert response.status_code in [200, 405]  # 405 is also acceptable


@pytest.mark.api
@pytest.mark.integration
class TestAPIIntegration:
    """Integration tests for API endpoints"""

    def test_full_query_workflow(self, client):
        """Test a complete query workflow"""
        # Step 1: Get course stats
        courses_response = client.get("/api/courses")
        assert courses_response.status_code == 200

        # Step 2: Query with a new session
        query_response = client.post(
            "/api/query", json={"query": "Tell me about the courses available"}
        )
        assert query_response.status_code == 200
        session_id = query_response.json()["session_id"]

        # Step 3: Query with existing session
        follow_up_response = client.post(
            "/api/query", json={"query": "Can you elaborate?", "session_id": session_id}
        )
        assert follow_up_response.status_code == 200
        assert follow_up_response.json()["session_id"] == session_id

        # Step 4: Clear the session
        clear_response = client.post(
            "/api/clear-session", json={"session_id": session_id}
        )
        assert clear_response.status_code == 200

    def test_multiple_concurrent_sessions(self, client):
        """Test handling multiple concurrent sessions"""
        # Create first session
        response1 = client.post("/api/query", json={"query": "First session query"})
        session1 = response1.json()["session_id"]

        # Create second session
        response2 = client.post("/api/query", json={"query": "Second session query"})
        session2 = response2.json()["session_id"]

        # Both should work independently
        assert response1.status_code == 200
        assert response2.status_code == 200
        # With current mock, they'll return the same session_id
        # In real implementation, they should be different<|MERGE_RESOLUTION|>--- conflicted
+++ resolved
@@ -109,24 +109,12 @@
     def test_query_endpoint_with_rag_system_error(self, error_client):
         """Test /api/query endpoint error handling when RAG system fails"""
         request_data = {"query": "test query"}
-<<<<<<< HEAD
-        response = client.post("/api/query", json=request_data)
-
-        # With current mock setup, this should work normally
-        assert response.status_code == 200
-
-        # To test actual error handling, you would need to:
-        # 1. Create a separate test app fixture with error-prone mocks
-        # 2. Or use dependency injection to override the RAG system
-        # 3. Or test error conditions in the actual app.py module tests
-=======
         response = error_client.post("/api/query", json=request_data)
         
         assert response.status_code == 500
         data = response.json()
         assert "detail" in data
         assert "RAG system error" in data["detail"]
->>>>>>> c478a215
 
     def test_courses_endpoint_with_rag_system_error(self, error_client):
         """Test /api/courses endpoint when RAG system raises an exception"""
