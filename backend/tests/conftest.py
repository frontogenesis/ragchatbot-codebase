--- conflicted
+++ resolved
@@ -379,9 +379,6 @@
 @pytest.fixture
 def sample_clear_session_request():
     """Sample clear session request for testing"""
-<<<<<<< HEAD
-    return {"session_id": "test-session-123"}
-=======
     return {
         "session_id": "test-session-123"
     }
@@ -482,5 +479,4 @@
 @pytest.fixture
 def error_client(error_test_app):
     """Create a test client for error handling tests"""
-    return TestClient(error_test_app)
->>>>>>> c478a215
+    return TestClient(error_test_app)