--- conflicted
+++ resolved
@@ -1,20 +1,11 @@
-<<<<<<< HEAD
-import pytest
-from unittest.mock import Mock, MagicMock, patch
-from typing import List, Dict, Any
-import tempfile
-=======
->>>>>>> 34f7ea45
 import os
-from fastapi.testclient import TestClient
-
-# Import the models and classes we'll be testing
 import sys
 import tempfile
 from typing import Any, Dict, List
-from unittest.mock import MagicMock, Mock
+from unittest.mock import MagicMock, Mock, patch
 
 import pytest
+from fastapi.testclient import TestClient
 
 sys.path.append(os.path.dirname(os.path.dirname(os.path.abspath(__file__))))
 
@@ -257,8 +248,7 @@
 SAMPLE_QUERY_RESPONSES = {
     "general": "This is a general knowledge response.",
     "course_specific": "Based on the search results, here is information about the course content.",
-<<<<<<< HEAD
-    "tool_use": "I'll search for that information in the course materials."
+    "tool_use": "I'll search for that information in the course materials.",
 }
 
 
@@ -387,8 +377,4 @@
     """Sample clear session request for testing"""
     return {
         "session_id": "test-session-123"
-    }
-=======
-    "tool_use": "I'll search for that information in the course materials.",
-}
->>>>>>> 34f7ea45
+    }